--- conflicted
+++ resolved
@@ -1,511 +1,3 @@
-<<<<<<< HEAD
-import tensorflow.compat.v1 as tf 
-
-import numpy as np 
-
-import sys
-
-from random import randint
-
-import datetime
-
-from sklearn.utils import shuffle
-
-import pickle
-
-import os
-
-
-
-# Removes an annoying Tensorflow warning
-
-os.environ['TF_CPP_MIN_LOG_LEVEL']='2'
-
-
-
-# Disabling tensorflow 2.0 behavior for migration purposes
-
-# Following the official guide for migration
-
-# https://www.tensorflow.org/guide/migrate
-
-# Notice we import tensorflow.compat.v1 instead of just tensorflow
-# This is done to avoid changing every single function
-tf.disable_v2_behavior()
-
-
-
-def createTrainingMatrices(conversationFileName, wList, maxLen):
-
-    conversationDictionary = np.load(conversationFileName, allow_pickle = True).item()
-
-    numExamples = len(conversationDictionary)
-
-    xTrain = np.zeros((numExamples, maxLen), dtype='int32')
-
-    yTrain = np.zeros((numExamples, maxLen), dtype='int32')
-
-    for index,(key,value) in enumerate(conversationDictionary.items()):
-
-        # Will store integerized representation of strings here (initialized as padding)
-
-        encoderMessage = np.full((maxLen), wList.index('<pad>'), dtype='int32')
-
-        decoderMessage = np.full((maxLen), wList.index('<pad>'), dtype='int32')
-
-        # Getting all the individual words in the strings
-
-        keySplit = key.split()
-
-        valueSplit = value.split()
-
-        keyCount = len(keySplit)
-
-        valueCount = len(valueSplit)
-
-        # Throw out sequences that are too long or are empty
-
-        if (keyCount > (maxLen - 1) or valueCount > (maxLen - 1) or valueCount == 0 or keyCount == 0):
-
-            continue
-
-        # Integerize the encoder string
-
-        for keyIndex, word in enumerate(keySplit):
-
-            try:
-
-                encoderMessage[keyIndex] = wList.index(word)
-
-            except ValueError:
-
-                # TODO: This isnt really the right way to handle this scenario
-
-                encoderMessage[keyIndex] = 0
-
-        encoderMessage[keyIndex + 1] = wList.index('<EOS>')
-
-        # Integerize the decoder string
-
-        for valueIndex, word in enumerate(valueSplit):
-
-            try:
-
-                decoderMessage[valueIndex] = wList.index(word)
-
-            except ValueError:
-
-                decoderMessage[valueIndex] = 0
-
-        decoderMessage[valueIndex + 1] = wList.index('<EOS>')
-
-        xTrain[index] = encoderMessage
-
-        yTrain[index] = decoderMessage
-
-    # Remove rows with all zeros
-
-    yTrain = yTrain[~np.all(yTrain == 0, axis=1)]
-
-    xTrain = xTrain[~np.all(xTrain == 0, axis=1)]
-
-    numExamples = xTrain.shape[0]
-
-    return numExamples, xTrain, yTrain
-
-
-
-def getTrainingBatch(localXTrain, localYTrain, localBatchSize, maxLen):
-
-    num = randint(0,numTrainingExamples - localBatchSize - 1)
-
-    arr = localXTrain[num:num + localBatchSize]
-
-    labels = localYTrain[num:num + localBatchSize]
-
-    # Reversing the order of encoder string apparently helps as per 2014 paper
-
-    reversedList = list(arr)
-
-    for index,example in enumerate(reversedList):
-
-        reversedList[index] = list(reversed(example))
-
-
-
-    # Lagged labels are for the training input into the decoder
-
-    laggedLabels = []
-
-    EOStokenIndex = wordList.index('<EOS>')
-
-    padTokenIndex = wordList.index('<pad>')
-
-    for example in labels:
-
-        eosFound = np.argwhere(example==EOStokenIndex)[0]
-
-        shiftedExample = np.roll(example,1)
-
-        shiftedExample[0] = EOStokenIndex
-
-        # The EOS token was already at the end, so no need for pad
-
-        if (eosFound != (maxLen - 1)):
-
-            shiftedExample[eosFound+1] = padTokenIndex
-
-        laggedLabels.append(shiftedExample)
-
-
-
-    # Need to transpose these 
-
-    reversedList = np.asarray(reversedList).T.tolist()
-
-    labels = labels.T.tolist()
-
-    laggedLabels = np.asarray(laggedLabels).T.tolist()
-
-    return reversedList, labels, laggedLabels
-
-
-
-def translateToSentences(inputs, wList, encoder=False):
-
-    EOStokenIndex = wList.index('<EOS>')
-
-    padTokenIndex = wList.index('<pad>')
-
-    numStrings = len(inputs[0])
-
-    numLengthOfStrings = len(inputs)
-
-    listOfStrings = [''] * numStrings
-
-    for mySet in inputs:
-
-        for index,num in enumerate(mySet):
-
-            if (num != EOStokenIndex and num != padTokenIndex):
-
-                if (encoder):
-
-                    # Encodings are in reverse!
-
-                    listOfStrings[index] = wList[num] + " " + listOfStrings[index]
-
-                else:
-
-                    listOfStrings[index] = listOfStrings[index] + " " + wList[num]
-
-    listOfStrings = [string.strip() for string in listOfStrings]
-
-    return listOfStrings
-
-
-
-def getTestInput(inputMessage, wList, maxLen):
-
-    encoderMessage = np.full((maxLen), wList.index('<pad>'), dtype='int32')
-
-    inputSplit = inputMessage.lower().split()
-
-    for index,word in enumerate(inputSplit):
-
-        try:
-
-            encoderMessage[index] = wList.index(word)
-
-        except ValueError:
-
-            continue
-
-    encoderMessage[index + 1] = wList.index('<EOS>')
-
-    encoderMessage = encoderMessage[::-1]
-
-    encoderMessageList=[]
-
-    for num in encoderMessage:
-
-        encoderMessageList.append([num])
-
-    return encoderMessageList
-
-
-
-def idsToSentence(ids, wList):
-
-    EOStokenIndex = wList.index('<EOS>')
-
-    padTokenIndex = wList.index('<pad>')
-
-    myStr = ""
-
-    listOfResponses=[]
-
-    for num in ids:
-
-        if (num[0] == EOStokenIndex or num[0] == padTokenIndex):
-
-            listOfResponses.append(myStr)
-
-            myStr = ""
-
-        else:
-
-            myStr = myStr + wList[num[0]] + " "
-
-    if myStr:
-
-        listOfResponses.append(myStr)
-
-    listOfResponses = [i for i in listOfResponses if i]
-
-    return listOfResponses
-
-
-
-# Hyperparamters
-
-batchSize = 24
-
-maxEncoderLength = 15
-
-maxDecoderLength = maxEncoderLength
-
-lstmUnits = 112
-
-embeddingDim = lstmUnits
-
-numLayersLSTM = 3
-
-numIterations = 500000
-
-
-
-# Loading in all the data structures
-
-with open("wordList.txt", "rb") as fp:
-
-    wordList = pickle.load(fp)
-
-
-
-vocabSize = len(wordList)
-
-
-
-# If you've run the entirety of word2vec.py then these lines will load in 
-
-# the embedding matrix.
-
-if (os.path.isfile('embeddingMatrix.npy')):
-
-    wordVectors = np.load('embeddingMatrix.npy')
-
-    wordVecDimensions = wordVectors.shape[1]
-
-else:
-
-    question = 'Since we cant find an embedding matrix, how many dimensions do you want your word vectors to be?: '
-
-    wordVecDimensions = int(input(question))
-
-
-
-# Add two entries to the word vector matrix. One to represent padding tokens, 
-
-# and one to represent an end of sentence token
-
-padVector = np.zeros((1, wordVecDimensions), dtype='int32')
-
-EOSVector = np.ones((1, wordVecDimensions), dtype='int32')
-
-if (os.path.isfile('embeddingMatrix.npy')): 
-
-    wordVectors = np.concatenate((wordVectors,padVector), axis=0)
-
-    wordVectors = np.concatenate((wordVectors,EOSVector), axis=0)
-
-
-
-# Need to modify the word list as well
-
-wordList.append('<pad>')
-
-wordList.append('<EOS>')
-
-vocabSize = vocabSize + 2
-
-
-
-if (os.path.isfile('Seq2SeqXTrain.npy') and os.path.isfile('Seq2SeqYTrain.npy')):
-
-    xTrain = np.load('Seq2SeqXTrain.npy')
-
-    yTrain = np.load('Seq2SeqYTrain.npy')
-
-    print('Finished loading training matrices')
-
-    numTrainingExamples = xTrain.shape[0]
-
-else:
-
-    numTrainingExamples, xTrain, yTrain = createTrainingMatrices('conversationDictionary.npy', wordList, maxEncoderLength)
-
-    np.save('Seq2SeqXTrain.npy', xTrain)
-
-    np.save('Seq2SeqYTrain.npy', yTrain)
-
-    print('Finished creating training matrices')
-
-
-
-tf.reset_default_graph()
-
-
-
-tf.disable_eager_execution() # Need to disable eager execution to use placeholder() here in tensorflow 2.0+
-
-# Create the placeholders
-
-encoderInputs = [tf.placeholder(tf.int32, shape=(None,)) for i in range(maxEncoderLength)]
-
-decoderLabels = [tf.placeholder(tf.int32, shape=(None,)) for i in range(maxDecoderLength)]
-
-decoderInputs = [tf.placeholder(tf.int32, shape=(None,)) for i in range(maxDecoderLength)]
-
-feedPrevious = tf.placeholder(tf.bool)
-
-
-
-encoderLSTM = tf.nn.rnn_cell.BasicLSTMCell(lstmUnits, state_is_tuple=True)
-
-
-
-#encoderLSTM = tf.nn.rnn_cell.MultiRNNCell([singleCell]*numLayersLSTM, state_is_tuple=True)
-
-# Architectural choice of of whether or not to include ^
-
-
-
-decoderOutputs, decoderFinalState = tf.contrib.legacy_seq2seq.embedding_rnn_seq2seq(encoderInputs, decoderInputs, encoderLSTM, 
-
-                                                            vocabSize, vocabSize, embeddingDim, feed_previous=feedPrevious)
-
-
-
-decoderPrediction = tf.argmax(decoderOutputs, 2)
-
-
-
-lossWeights = [tf.ones_like(l, dtype=tf.float32) for l in decoderLabels]
-
-loss = tf.contrib.legacy_seq2seq.sequence_loss(decoderOutputs, decoderLabels, lossWeights, vocabSize)
-
-optimizer = tf.train.AdamOptimizer(1e-4).minimize(loss)
-
-sess = tf.Session()
-
-saver = tf.train.Saver()
-
-# If you're loading in a saved model, uncomment the following line and comment out line 202 
-
-#saver.restore(sess, tf.train.latest_checkpoint('models/'))
-
-sess.run(tf.global_variables_initializer())
-
-
-
-# Uploading results to Tensorboard
-
-tf.summary.scalar('Loss', loss)
-
-merged = tf.summary.merge_all()
-
-logdir = "tensorboard/" + datetime.datetime.now().strftime("%Y%m%d-%H%M%S") + "/"
-
-writer = tf.summary.FileWriter(logdir, sess.graph)
-
-
-
-# Some test strings that we'll use as input at intervals during training
-
-encoderTestStrings = ["whats up bro",
-
-                    "hi",
-
-                    "hey how are you",
-
-                    "that girl was really cute tho",
-
-                    "that dodgers game was awesome"
-
-                    ]
-
-
-
-zeroVector = np.zeros((1), dtype='int32')
-
-
-
-for i in range(numIterations):
-
-
-
-    encoderTrain, decoderTargetTrain, decoderInputTrain = getTrainingBatch(xTrain, yTrain, batchSize, maxEncoderLength)
-
-    feedDict = {encoderInputs[t]: encoderTrain[t] for t in range(maxEncoderLength)}
-
-    feedDict.update({decoderLabels[t]: decoderTargetTrain[t] for t in range(maxDecoderLength)})
-
-    feedDict.update({decoderInputs[t]: decoderInputTrain[t] for t in range(maxDecoderLength)})
-
-    feedDict.update({feedPrevious: False})
-
-
-
-    curLoss, _, pred = sess.run([loss, optimizer, decoderPrediction], feed_dict=feedDict)
-
-    
-
-    if (i % 50 == 0):
-
-        print('Current loss:', curLoss, 'at iteration', i)
-
-        summary = sess.run(merged, feed_dict=feedDict)
-
-        writer.add_summary(summary, i)
-
-    if (i % 25 == 0 and i != 0):
-
-        num = randint(0,len(encoderTestStrings) - 1)
-
-        print(encoderTestStrings[num])
-
-        inputVector = getTestInput(encoderTestStrings[num], wordList, maxEncoderLength);
-
-        feedDict = {encoderInputs[t]: inputVector[t] for t in range(maxEncoderLength)}
-
-        feedDict.update({decoderLabels[t]: zeroVector for t in range(maxDecoderLength)})
-
-        feedDict.update({decoderInputs[t]: zeroVector for t in range(maxDecoderLength)})
-
-        feedDict.update({feedPrevious: True})
-
-        ids = (sess.run(decoderPrediction, feed_dict=feedDict))
-
-        print(idsToSentence(ids, wordList))
-
-
-
-    if (i % 10000 == 0 and i != 0):
-
-        savePath = saver.save(sess, "models/pretrained_seq2seq.ckpt", global_step=i)
-
-=======
 import tensorflow as tf
 import numpy as np
 import sys
@@ -751,5 +243,4 @@
         print idsToSentence(ids, wordList)
 
     if (i % 10000 == 0 and i != 0):
-        savePath = saver.save(sess, "models/pretrained_seq2seq.ckpt", global_step=i)
->>>>>>> 1b7bb895
+        savePath = saver.save(sess, "models/pretrained_seq2seq.ckpt", global_step=i)