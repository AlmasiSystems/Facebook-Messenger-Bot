--- conflicted
+++ resolved
@@ -1,264 +1,3 @@
-<<<<<<< HEAD
-import tensorflow.compat.v1 as tf
-
-import numpy as np 
-
-import re
-
-from collections import Counter
-
-import sys
-
-import math
-
-from random import randint
-
-import pickle
-
-import os
-
-
-
-# This Word2Vec implementation is largely based on this paper
-
-# https://papers.nips.cc/paper/5021-distributed-representations-of-words-and-phrases-and-their-compositionality.pdf
-
-# It's a bit old, but Word2Vec is still SOTA and relatively simple, so I'm going with it
-
-
-
-# Check out Tensorflow's documentation which is pretty good for Word2Vec
-
-# https://www.tensorflow.org/tutorials/word2vec
-
-
-
-wordVecDimensions = 100
-
-batchSize = 128
-
-numNegativeSample = 64
-
-windowSize = 5
-
-numIterations = 100000
-
-
-
-# Removes an annoying Tensorflow warning
-
-os.environ['TF_CPP_MIN_LOG_LEVEL']='2'
-
-
-
-# Disabling tensorflow 2.0 behavior for migration purposes
-
-# Following the official guide for migration
-
-# https://www.tensorflow.org/guide/migrate
-
-# Notice we import tensorflow.compat.v1 instead of just tensorflow
-# This is done to avoid changing every single function
-tf.disable_v2_behavior()
-
-
-
-# This function just takes in the conversation data and makes it 
-
-# into one huge string, and then uses a Counter to identify words
-
-# and the number of occurences
-
-def processDataset(filename):
-
-    with open(filename, 'r', encoding='utf-8') as openedFile:
-
-        allLines = openedFile.readlines()
-
-    myStr = ""
-
-    for line in allLines:
-
-        myStr += line
-
-    finalDict = Counter(myStr.split())
-
-    return myStr, finalDict
-
-
-
-def createTrainingMatrices(dictionary, corpus):
-
-    allUniqueWords = list(dictionary.keys())	
-
-    allWords = corpus.split()
-
-    numTotalWords = len(allWords)
-
-    xTrain=[]
-
-    yTrain=[]
-
-    for i in range(numTotalWords):
-
-        if i % 100000 == 0:
-
-            print('Finished %d/%d total words' % (i, numTotalWords))
-
-        wordsAfter = allWords[i + 1:i + windowSize + 1]
-
-        wordsBefore = allWords[max(0, i - windowSize):i]
-
-        wordsAdded = wordsAfter + wordsBefore
-
-        for word in wordsAdded:
-
-            xTrain.append(allUniqueWords.index(allWords[i]))
-
-            yTrain.append(allUniqueWords.index(word))
-
-    np.save('Word2VecXTrain.npy', xTrain)
-
-    np.save('Word2VecYTrain.npy', yTrain)
-
-    return np.load('Word2VecXTrain.npy'), np.load('Word2VecYTrain.npy')
-
-
-
-def getTrainingBatch():
-
-    num = randint(0,numTrainingExamples - batchSize - 1)
-
-    arr = xTrain[num:num + batchSize]
-
-    labels = yTrain[num:num + batchSize]
-
-    return arr, labels[:,np.newaxis]
-
-
-
-continueWord2Vec = True
-
-# Loading the data structures if they are present in the directory
-
-if (os.path.isfile('Word2VecXTrain.npy') and os.path.isfile('Word2VecYTrain.npy') and os.path.isfile('wordList.txt')):
-
-    xTrain = np.load('Word2VecXTrain.npy')
-
-    yTrain = np.load('Word2VecYTrain.npy')
-
-    print('Finished loading training matrices')
-
-    with open("wordList.txt", "rb") as fp:
-
-        wordList = pickle.load(fp)
-
-    print('Finished loading word list')
-
-
-
-else:
-
-    fullCorpus, datasetDictionary = processDataset('conversationData.txt')
-
-    print('Finished parsing and cleaning dataset')
-
-    wordList = list(datasetDictionary.keys())
-
-    createOwnVectors = input('Do you want to create your own vectors through Word2Vec (y/n)?')
-
-    if (createOwnVectors == 'y'):
-
-        xTrain, yTrain  = createTrainingMatrices(datasetDictionary, fullCorpus)
-
-        print('Finished creating training matrices')
-
-    else:
-
-        continueWord2Vec = False
-
-    with open("wordList.txt", "wb") as fp: 
-
-        pickle.dump(wordList, fp)
-
-    
-
-# If you do not want to create your own word vectors and you'd just like to 
-
-# have Tensorflow's seq2seq take care of that, then you don't need to run 
-
-# anything below this line. 
-
-if (continueWord2Vec == False):
-
-    sys.exit()
-
-
-
-numTrainingExamples = len(xTrain)
-
-vocabSize = len(wordList)
-
-
-
-sess = tf.Session()
-
-embeddingMatrix = tf.Variable(tf.random.uniform([vocabSize, wordVecDimensions], -1.0, 1.0))
-
-nceWeights = tf.Variable(tf.random.truncated_normal([vocabSize, wordVecDimensions], stddev=1.0 / math.sqrt(wordVecDimensions)))
-
-nceBiases = tf.Variable(tf.zeros([vocabSize]))
-
-
-
-inputs = tf.placeholder(tf.int32, shape=[batchSize])
-
-outputs = tf.placeholder(tf.int32, shape=[batchSize, 1])
-
-
-
-embed = tf.nn.embedding_lookup(embeddingMatrix, inputs)
-
-
-
-loss = tf.reduce_mean(
-
-  tf.nn.nce_loss(weights=nceWeights,
-
-                 biases=nceBiases,
-
-                 labels=outputs,
-
-                 inputs=embed,
-
-                 num_sampled=numNegativeSample,
-
-                 num_classes=vocabSize))
-
-
-
-optimizer = tf.train.GradientDescentOptimizer(learning_rate=1.0).minimize(loss)
-
-
-
-sess.run(tf.global_variables_initializer())
-
-for i in range(numIterations):
-
-    trainInputs, trainLabels = getTrainingBatch()
-
-    _, curLoss = sess.run([optimizer, loss], feed_dict={inputs: trainInputs, outputs: trainLabels})
-
-    if (i % 10000 == 0):
-
-        print ('Current loss is:', curLoss)
-
-print('Saving the word embedding matrix')
-
-embedMatrix = embeddingMatrix.eval(session=sess)
-
-np.save('embeddingMatrix.npy', embedMatrix)
-=======
 import tensorflow as tf
 import numpy as np
 import re
@@ -379,5 +118,4 @@
         print ('Current loss is:', curLoss)
 print 'Saving the word embedding matrix'
 embedMatrix = embeddingMatrix.eval(session=sess)
-np.save('embeddingMatrix.npy', embedMatrix)
->>>>>>> 1b7bb895
+np.save('embeddingMatrix.npy', embedMatrix)